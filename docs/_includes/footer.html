<footer>
        <div class="container">
            <div id="logo-footer"></div>
            <ul>
<<<<<<< HEAD
                <li><a href="http://paralleluniverse.co/support">Support</a></li>
=======
                <li><a href="http://paralleluniverse.co/support/">Support</a></li>
>>>>>>> 3ee246b2
                <li><a href="http://docs.paralleluniverse.co">Documentation</a></li>
                <li><a href="http://paralleluniverse.co/about/">Company</a></li>
                <li><a href="http://blog.paralleluniverse.co">Blog</a></li>
            </ul>
            <a href="https://www.facebook.com/puniverseco" class="social social1">social</a>
            <a href="https://twitter.com/puniverseco" class="social social2">social</a>
            <a href=" http://www.linkedin.com/company/parallel-universe?trk=company_name" class="social social3">social</a>
        </div><!--container-->
</footer>
<|MERGE_RESOLUTION|>--- conflicted
+++ resolved
@@ -1,18 +1,14 @@
-<footer>
-        <div class="container">
-            <div id="logo-footer"></div>
-            <ul>
-<<<<<<< HEAD
-                <li><a href="http://paralleluniverse.co/support">Support</a></li>
-=======
-                <li><a href="http://paralleluniverse.co/support/">Support</a></li>
->>>>>>> 3ee246b2
-                <li><a href="http://docs.paralleluniverse.co">Documentation</a></li>
-                <li><a href="http://paralleluniverse.co/about/">Company</a></li>
-                <li><a href="http://blog.paralleluniverse.co">Blog</a></li>
-            </ul>
-            <a href="https://www.facebook.com/puniverseco" class="social social1">social</a>
-            <a href="https://twitter.com/puniverseco" class="social social2">social</a>
-            <a href=" http://www.linkedin.com/company/parallel-universe?trk=company_name" class="social social3">social</a>
-        </div><!--container-->
-</footer>
+<footer>
+        <div class="container">
+            <div id="logo-footer"></div>
+            <ul>
+                <li><a href="http://paralleluniverse.co/support/">Support</a></li>
+                <li><a href="http://docs.paralleluniverse.co">Documentation</a></li>
+                <li><a href="http://paralleluniverse.co/about/">Company</a></li>
+                <li><a href="http://blog.paralleluniverse.co">Blog</a></li>
+            </ul>
+            <a href="https://www.facebook.com/puniverseco" class="social social1">social</a>
+            <a href="https://twitter.com/puniverseco" class="social social2">social</a>
+            <a href=" http://www.linkedin.com/company/parallel-universe?trk=company_name" class="social social3">social</a>
+        </div><!--container-->
+</footer>