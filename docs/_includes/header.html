--- conflicted
+++ resolved
@@ -1,24 +1,20 @@
-<header>
-    <div class="container">
-        <a href="http://paralleluniverse.co" id="logo">Parallel Universe</a>
-        <ul id="nav">
-            <li class="sub">
-                <a>Products</a>
-                <ul>
-                    <li class="li1"><a href="http://paralleluniverse.co/comsat/">Comsat</a></li>
-                    <li class="li2"><a href="http://paralleluniverse.co/quasar/">Quasar</a></li>
-                    <li class="li3"><a href="http://paralleluniverse.co/spacebase/">Spacebase</a></li>
-                    <li class="li4"><a href="http://paralleluniverse.co/galaxy/">Galaxy</a></li>
-                </ul>
-            </li>
-            <li><a href="http://paralleluniverse.co/support/">Support</a></li>
-<<<<<<< HEAD
-            <li><a href="http://docs.paralleluniverse.co/">Documentation</a></li>
-=======
-            <li><a href="http://docs.paralleluniverse.co">Documentation</a></li>
->>>>>>> 3ee246b2
-            <li><a href="http://paralleluniverse.co/about/">Company</a></li>
-            <li><a href="http://blog.paralleluniverse.co">Blog</a></li>
-        </ul>
-    </div>
-</header>
+<header>
+    <div class="container">
+        <a href="http://paralleluniverse.co" id="logo">Parallel Universe</a>
+        <ul id="nav">
+            <li class="sub">
+                <a>Products</a>
+                <ul>
+                    <li class="li1"><a href="http://paralleluniverse.co/comsat/">Comsat</a></li>
+                    <li class="li2"><a href="http://paralleluniverse.co/quasar/">Quasar</a></li>
+                    <li class="li3"><a href="http://paralleluniverse.co/spacebase/">Spacebase</a></li>
+                    <li class="li4"><a href="http://paralleluniverse.co/galaxy/">Galaxy</a></li>
+                </ul>
+            </li>
+            <li><a href="http://paralleluniverse.co/support/">Support</a></li>
+            <li><a href="http://docs.paralleluniverse.co">Documentation</a></li>
+            <li><a href="http://paralleluniverse.co/about/">Company</a></li>
+            <li><a href="http://blog.paralleluniverse.co">Blog</a></li>
+        </ul>
+    </div>
+</header>