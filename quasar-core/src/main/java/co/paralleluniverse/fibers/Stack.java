--- conflicted
+++ resolved
@@ -62,7 +62,6 @@
     final void clear() {
         sp = 0;
 
-        shouldVerifyInstrumentation = false;
         pushed = false;
         dataLong = new long[stackSize + (FRAME_RECORD_SIZE * INITIAL_METHOD_STACK_DEPTH)];
         dataObject = new Object[stackSize + (FRAME_RECORD_SIZE * INITIAL_METHOD_STACK_DEPTH)];
@@ -140,11 +139,8 @@
      * called when nextMethodEntry returns 0
      */
     public final boolean isFirstInStackOrPushed() {
-<<<<<<< HEAD
-        resuming = false;
-
-=======
->>>>>>> 3f49db8f
+        resuming = false;
+
         boolean p = pushed;
         pushed = false;
 
@@ -176,12 +172,7 @@
      * @param numSlots   the number of required stack slots for storing the state of the current method
      */
     public final void pushMethod(int entry, int numSlots) {
-<<<<<<< HEAD
-        resuming = false;
-
-        shouldVerifyInstrumentation = false;
-=======
->>>>>>> 3f49db8f
+        resuming = false;
         pushed = true;
 
         int idx = sp - FRAME_RECORD_SIZE;
@@ -207,15 +198,7 @@
     }
 
     public final void popMethod() {
-<<<<<<< HEAD
-        resuming = false;
-
-        if (shouldVerifyInstrumentation) {
-            Fiber.verifySuspend(fiber);
-            shouldVerifyInstrumentation = false;
-        }
-=======
->>>>>>> 3f49db8f
+        resuming = false;
         pushed = false;
 
         final int oldSP = sp;
