/*
 * Quasar: lightweight threads and actors for the JVM.
 * Copyright (c) 2013-2016, Parallel Universe Software Co. All rights reserved.
 * 
 * This program and the accompanying materials are dual-licensed under
 * either the terms of the Eclipse Public License v1.0 as published by
 * the Eclipse Foundation
 *  
 *   or (per the licensee's choosing)
 *  
 * under the terms of the GNU Lesser General Public License version 3.0
 * as published by the Free Software Foundation.
 */
package co.paralleluniverse.fibers.instrument;

<<<<<<< HEAD
// import co.paralleluniverse.common.reflection.ReflectionUtil;
import co.paralleluniverse.common.util.Debug;
import co.paralleluniverse.common.util.SystemProperties;
import co.paralleluniverse.common.util.VisibleForTesting;
import co.paralleluniverse.fibers.instrument.MethodDatabase.WorkListEntry;

import java.io.*;
import java.nio.file.Files;
import java.nio.file.Paths;
import java.nio.file.StandardOpenOption;
import java.util.ArrayList;
import java.util.Date;

import com.google.common.io.ByteStreams;
import org.objectweb.asm.*;
=======
import co.paralleluniverse.common.util.Debug;
import co.paralleluniverse.common.util.SystemProperties;
import co.paralleluniverse.common.util.VisibleForTesting;
import org.objectweb.asm.ClassReader;
import org.objectweb.asm.ClassVisitor;
import org.objectweb.asm.ClassWriter;
import org.objectweb.asm.Opcodes;
>>>>>>> 3f49db8f
import org.objectweb.asm.util.CheckClassAdapter;
import org.objectweb.asm.util.TraceClassVisitor;

import java.io.*;
import java.nio.file.Files;
import java.nio.file.Paths;
import java.nio.file.StandardOpenOption;
import java.util.Date;
import java.util.WeakHashMap;

/**
 * @author pron
 */
public final class QuasarInstrumentor {
    @SuppressWarnings("WeakerAccess")
    public static final int ASMAPI = Opcodes.ASM5;
<<<<<<< HEAD
    /* private */ final static String EXAMINED_CLASS = System.getProperty("co.paralleluniverse.fibers.writeInstrumentedClassesStartingWith");
=======

    private final static String EXAMINED_CLASS = System.getProperty("co.paralleluniverse.fibers.writeInstrumentedClassesStartingWith");
>>>>>>> 3f49db8f
    private static final boolean allowJdkInstrumentation = SystemProperties.isEmptyOrTrue("co.paralleluniverse.fibers.allowJdkInstrumentation");
    private WeakHashMap<ClassLoader, MethodDatabase> dbForClassloader = new WeakHashMap<>();
    private boolean check;
    private final boolean aot;
    private boolean allowMonitors;
    private boolean allowBlocking;
    private Log log;
    private boolean verbose;
    private boolean debug;
    private int logLevelMask;

<<<<<<< HEAD
    public QuasarInstrumentor(boolean aot, ClassLoader classLoader, SuspendableClassifier classifier) {
        this.db = new MethodDatabase(classLoader, classifier);
        this.aot = aot;
    }

    /** @noinspection unused*/
    public QuasarInstrumentor(ClassLoader classLoader, SuspendableClassifier classifier) {
        this(false, classLoader, classifier);
=======
    public QuasarInstrumentor() {
        this(false);
>>>>>>> 3f49db8f
    }

    public QuasarInstrumentor(boolean aot) {
        this.aot = aot;
        setLogLevelMask();
    }

<<<<<<< HEAD
    /** @noinspection unused*/
=======
    @SuppressWarnings("unused")
>>>>>>> 3f49db8f
    public boolean isAOT() {
        return aot;
    }

    @SuppressWarnings("WeakerAccess")
    public boolean shouldInstrument(String className) {
<<<<<<< HEAD
        className = className.replace('.', '/');
        return
            !(className.startsWith("co/paralleluniverse/fibers/instrument/") &&
            !Debug.isUnitTest()) &&
                !(className.equals(Classes.FIBER_CLASS_NAME) ||
                  className.startsWith(Classes.FIBER_CLASS_NAME + '$')) &&
            !className.equals(Classes.STACK_NAME) &&
            !className.startsWith("org/objectweb/asm/") &&
            !className.startsWith("org/netbeans/lib/") &&
            !(className.startsWith("java/lang/") ||
                (!allowJdkInstrumentation && MethodDatabase.isJavaCore(className)));
    }

    public byte[] instrumentClass(String className, byte[] data) throws IOException {
        className = className.replace('.', '/');
        try (final InputStream is = new ByteArrayInputStream(data)) {
            return shouldInstrument(className) ? instrumentClass(className, is, false) : data;
        }
    }

    public byte[] instrumentClass(String className, InputStream is) throws IOException {
        className = className.replace('.', '/');
        return instrumentClass(className, is, false);
    }

    @VisibleForTesting
    public byte[] instrumentClass(String className, InputStream is, boolean forceInstrumentation) throws IOException {
        className = className.replace('.', '/');

        byte[] cb = ByteStreams.toByteArray(is);

        // DEBUG
        if (EXAMINED_CLASS != null && className.startsWith(EXAMINED_CLASS)) {
            writeToFile(className.replace('/', '.') + "-" + new Date().getTime() + "-quasar-1.class", cb);
            // cv1 = new TraceClassVisitor(cv, new PrintWriter(System.err));
        }

        log(LogLevel.INFO, "TRANSFORM: %s %s", className, (db.getClassEntry(className) != null && db.getClassEntry(className).requiresInstrumentation()) ? "request" : "");

        // Phase 1, add a label before any suspendable calls, event API is enough
        final ClassReader r1 = new ClassReader(cb);
        final ClassWriter cw1 = new ClassWriter(r1, 0);
        final LabelSuspendableCallSitesClassVisitor ic1 = new LabelSuspendableCallSitesClassVisitor(cw1, db);
        r1.accept(ic1, 0);
        cb = cw1.toByteArray();

        // DEBUG
        if (EXAMINED_CLASS != null && className.startsWith(EXAMINED_CLASS)) {
            writeToFile(className.replace('/', '.') + "-" + new Date().getTime() + "-quasar-2.class", cb);
            // cv1 = new TraceClassVisitor(cv, new PrintWriter(System.err));
        }

        // Phase 2, record suspendable call offsets pre-instrumentation, event API is enough (read-only)
        final OffsetClassReader r2 = new OffsetClassReader(cb);
        final ClassWriter cw2 = new ClassWriter(r2, 0);
        final SuspOffsetsBeforeInstrClassVisitor ic2 = new SuspOffsetsBeforeInstrClassVisitor(cw2, db);
        r2.accept(ic2, 0);
        cb = cw2.toByteArray(); // Class not really touched, just convenience

        // DEBUG
        if (EXAMINED_CLASS != null && className.startsWith(EXAMINED_CLASS)) {
            writeToFile(className.replace('/', '.') + "-" + new Date().getTime() + "-quasar-3.class", cb);
            // cv1 = new TraceClassVisitor(cv, new PrintWriter(System.err));
        }

        // Phase 3, instrument, tree API
        final ClassReader r3 = new ClassReader(cb);
        final ClassWriter cw3 = new DBClassWriter(db, r3);
        final ClassVisitor cv3 = (check && EXAMINED_CLASS == null) ? new CheckClassAdapter(cw3) : cw3;
        final InstrumentClassVisitor ic3 = new InstrumentClassVisitor(cv3, db, forceInstrumentation, aot);
        try {
            r3.accept(ic3, ClassReader.SKIP_FRAMES);
            cb = cw3.toByteArray();
        } catch (final Exception e) {
            if (ic3.hasSuspendableMethods()) {
=======
        if (className != null) {
            className = className.replace('.', '/');
            if (className.startsWith("co/paralleluniverse/fibers/instrument/") && !Debug.isUnitTest())
                return false;
            if (className.equals(Classes.FIBER_CLASS_NAME) || className.startsWith(Classes.FIBER_CLASS_NAME + '$'))
                return false;
            if (className.equals(Classes.STACK_NAME))
                return false;
            if (className.startsWith("org/objectweb/asm/"))
                return false;
            if (className.startsWith("org/netbeans/lib/"))
                return false;
            if (className.startsWith("java/lang/") || (!allowJdkInstrumentation && MethodDatabase.isJDK(className)))
                return false;
        }
        return true;
    }

    @SuppressWarnings("WeakerAccess")
    public byte[] instrumentClass(ClassLoader loader, String className, byte[] data) throws IOException {
        return shouldInstrument(className) ? instrumentClass(loader, className, new ByteArrayInputStream(data), false) : data;
    }

    @SuppressWarnings("WeakerAccess")
    public byte[] instrumentClass(ClassLoader loader, String className, InputStream is) throws IOException {
        return instrumentClass(loader, className, is, false);
    }

    @VisibleForTesting
    byte[] instrumentClass(ClassLoader loader, String className, InputStream is, boolean forceInstrumentation) throws IOException {
        className = className != null ? className.replace('.', '/') : null;

        byte[] cb = toByteArray(is);

        MethodDatabase db = getMethodDatabase(loader);

        if (className != null) {
            log(LogLevel.INFO, "TRANSFORM: %s %s", className,
                (db.getClassEntry(className) != null && db.getClassEntry(className).requiresInstrumentation()) ? "request" : "");

            // DEBUG
            if (EXAMINED_CLASS != null && className.startsWith(EXAMINED_CLASS)) {
                writeToFile(className.replace('/', '.') + "-" + new Date().getTime() + "-quasar-1-preinstr.class", cb);
                // cv1 = new TraceClassVisitor(cv, new PrintWriter(System.err));
            }
        } else {
            log(LogLevel.INFO, "TRANSFORM: null className");
        }

        // Phase 1, add a label before any suspendable calls, event API is enough
        final ClassReader r1 = new ClassReader(cb);
        final ClassWriter cw1 = new ClassWriter(r1, 0);
        final LabelSuspendableCallSitesClassVisitor ic1 = new LabelSuspendableCallSitesClassVisitor(cw1, db);
        r1.accept(ic1, 0);
        cb = cw1.toByteArray();

        // DEBUG
        if (EXAMINED_CLASS != null && className != null && className.startsWith(EXAMINED_CLASS)) {
            writeToFile(className.replace('/', '.') + "-" + new Date().getTime() + "-quasar-2.class", cb);
            // cv1 = new TraceClassVisitor(cv, new PrintWriter(System.err));
        }

        // Phase 2, instrument, tree API
        final ClassReader r2 = new ClassReader(cb);
        final ClassWriter cw2 = new DBClassWriter(db, r2);
        final ClassVisitor cv2 = (check && EXAMINED_CLASS == null) ? new CheckClassAdapter(cw2) : cw2;
        final InstrumentClass ic2 = new InstrumentClass(cv2, db, forceInstrumentation);
        try {
            r2.accept(ic2, ClassReader.SKIP_FRAMES);
            cb = cw2.toByteArray();
        } catch (final Exception e) {
            if (ic2.hasSuspendableMethods()) {
>>>>>>> 3f49db8f
                error("Unable to instrument class " + className, e);
                throw e;
            } else {
                if (!MethodDatabase.isProblematicClass(className))
                    log(LogLevel.DEBUG, "Unable to instrument class " + className);
                return null;
            }
        }

        // DEBUG
<<<<<<< HEAD
        if (EXAMINED_CLASS != null && className.startsWith(EXAMINED_CLASS)) {
=======
        if (EXAMINED_CLASS != null && className != null && className.startsWith(EXAMINED_CLASS)) {
>>>>>>> 3f49db8f
            writeToFile(className.replace('/', '.') + "-" + new Date().getTime() + "-quasar-4.class", cb);
            // cv1 = new TraceClassVisitor(cv, new PrintWriter(System.err));
        }

        // Phase 4, fill suspendable call offsets, event API is enough
<<<<<<< HEAD
        final OffsetClassReader r4 = new OffsetClassReader(cb);
        final ClassWriter cw4 = new ClassWriter(r4, 0);
        final SuspOffsetsAfterInstrClassVisitor ic4 = new SuspOffsetsAfterInstrClassVisitor(cw4, db);
        r4.accept(ic4, 0);
        cb = cw4.toByteArray();

        // DEBUG
        if (EXAMINED_CLASS != null) {
            if (className.startsWith(EXAMINED_CLASS))
                writeToFile(className.replace('/', '.') + "-" + new Date().getTime() + "-quasar-5-final.class", cb);

            if (check) {
                ClassReader r5 = new ClassReader(cb);
                ClassVisitor cv5 = new CheckClassAdapter(new TraceClassVisitor(null), true);
                r5.accept(cv5, 0);
=======
        final OffsetClassReader r3 = new OffsetClassReader(cb);
        final ClassWriter cw3 = new ClassWriter(r3, 0);
        final SuspOffsetsAfterInstrClassVisitor ic3 = new SuspOffsetsAfterInstrClassVisitor(cw3, db);
        r3.accept(ic3, 0);
        cb = cw3.toByteArray();

        // DEBUG
        if (EXAMINED_CLASS != null) {
            if (className != null && className.startsWith(EXAMINED_CLASS))
                writeToFile(className.replace('/', '.') + "-" + new Date().getTime() + "-quasar-5-final.class", cb);

            if (check) {
                ClassReader r4 = new ClassReader(cb);
                ClassVisitor cv4 = new CheckClassAdapter(new TraceClassVisitor(null), true);
                r4.accept(cv4, 0);
>>>>>>> 3f49db8f
            }
        }

        return cb;
    }

    @SuppressWarnings("WeakerAccess")
    public synchronized MethodDatabase getMethodDatabase(ClassLoader loader) {
        if (loader == null)
            throw new IllegalArgumentException();
        if (!dbForClassloader.containsKey(loader)) {
            MethodDatabase newDb = new MethodDatabase(this, loader, new DefaultSuspendableClassifier(loader));
            dbForClassloader.put(loader, newDb);
            return newDb;
        } else
            return dbForClassloader.get(loader);
    }

    public QuasarInstrumentor setCheck(boolean check) {
        this.check = check;
        return this;
    }

    @SuppressWarnings("WeakerAccess")
    public synchronized boolean isAllowMonitors() {
        return allowMonitors;
    }

    @SuppressWarnings("WeakerAccess")
    public synchronized QuasarInstrumentor setAllowMonitors(boolean allowMonitors) {
        this.allowMonitors = allowMonitors;
        return this;
    }

    @SuppressWarnings("WeakerAccess")
    public synchronized boolean isAllowBlocking() {
        return allowBlocking;
    }

    @SuppressWarnings("WeakerAccess")
    public synchronized QuasarInstrumentor setAllowBlocking(boolean allowBlocking) {
        this.allowBlocking = allowBlocking;
        return this;
    }

    public synchronized QuasarInstrumentor setLog(Log log) {
        this.log = log;
//        for (MethodDatabase db : dbForClassloader.values()) {
//            db.setLog(log);
//        }
        return this;
    }

    public Log getLog() {
        return log;
    }

    @SuppressWarnings("WeakerAccess")
    public synchronized boolean isVerbose() {
        return verbose;
    }

    @SuppressWarnings("WeakerAccess")
    public synchronized void setVerbose(boolean verbose) {
        this.verbose = verbose;
        setLogLevelMask();
    }

    public synchronized boolean isDebug() {
        return debug;
    }

    public synchronized void setDebug(boolean debug) {
        this.debug = debug;
        setLogLevelMask();
    }

    private synchronized void setLogLevelMask() {
        logLevelMask = (1 << LogLevel.WARNING.ordinal());
        if (verbose || debug)
            logLevelMask |= (1 << LogLevel.INFO.ordinal());
        if (debug)
            logLevelMask |= (1 << LogLevel.DEBUG.ordinal());
    }

    public void log(LogLevel level, String msg, Object... args) {
        if (log != null && (logLevelMask & (1 << level.ordinal())) != 0)
            log.log(level, msg, args);
    }

    public void error(String msg, Throwable ex) {
        if (log != null)
            log.error(msg, ex);
    }

    String checkClass(ClassLoader cl, File f) {
        return getMethodDatabase(cl).checkClass(f);
    }

    /* private */ static void writeToFile(String name, byte[] data) {
        try (OutputStream os = Files.newOutputStream(Paths.get(name), StandardOpenOption.CREATE_NEW)) {
            os.write(data);
        } catch (final IOException e) {
            throw new RuntimeException(e);
        }
    }

<<<<<<< HEAD
    /*
    private static byte[] getClassBuffer(ClassReader r) {
        try {
            return (byte[]) ReflectionUtil.accessible(ClassReader.class.getDeclaredField("b")).get(r);
        } catch (ReflectiveOperationException e) {
            throw new AssertionError(e);
=======
    private static byte[] toByteArray(InputStream in) throws IOException {
        ByteArrayOutputStream out = new ByteArrayOutputStream();
        copy(in, out);
        return out.toByteArray();
    }

    private static final int BUF_SIZE = 8192;

    private static long copy(InputStream from, OutputStream to)
        throws IOException {
        byte[] buf = new byte[BUF_SIZE];
        long total = 0;
        while (true) {
            int r = from.read(buf);
            if (r == -1) {
                break;
            }
            to.write(buf, 0, r);
            total += r;
>>>>>>> 3f49db8f
        }
        return total;
    }
    */
}<|MERGE_RESOLUTION|>--- conflicted
+++ resolved
@@ -13,23 +13,6 @@
  */
 package co.paralleluniverse.fibers.instrument;
 
-<<<<<<< HEAD
-// import co.paralleluniverse.common.reflection.ReflectionUtil;
-import co.paralleluniverse.common.util.Debug;
-import co.paralleluniverse.common.util.SystemProperties;
-import co.paralleluniverse.common.util.VisibleForTesting;
-import co.paralleluniverse.fibers.instrument.MethodDatabase.WorkListEntry;
-
-import java.io.*;
-import java.nio.file.Files;
-import java.nio.file.Paths;
-import java.nio.file.StandardOpenOption;
-import java.util.ArrayList;
-import java.util.Date;
-
-import com.google.common.io.ByteStreams;
-import org.objectweb.asm.*;
-=======
 import co.paralleluniverse.common.util.Debug;
 import co.paralleluniverse.common.util.SystemProperties;
 import co.paralleluniverse.common.util.VisibleForTesting;
@@ -37,7 +20,6 @@
 import org.objectweb.asm.ClassVisitor;
 import org.objectweb.asm.ClassWriter;
 import org.objectweb.asm.Opcodes;
->>>>>>> 3f49db8f
 import org.objectweb.asm.util.CheckClassAdapter;
 import org.objectweb.asm.util.TraceClassVisitor;
 
@@ -54,12 +36,8 @@
 public final class QuasarInstrumentor {
     @SuppressWarnings("WeakerAccess")
     public static final int ASMAPI = Opcodes.ASM5;
-<<<<<<< HEAD
+
     /* private */ final static String EXAMINED_CLASS = System.getProperty("co.paralleluniverse.fibers.writeInstrumentedClassesStartingWith");
-=======
-
-    private final static String EXAMINED_CLASS = System.getProperty("co.paralleluniverse.fibers.writeInstrumentedClassesStartingWith");
->>>>>>> 3f49db8f
     private static final boolean allowJdkInstrumentation = SystemProperties.isEmptyOrTrue("co.paralleluniverse.fibers.allowJdkInstrumentation");
     private WeakHashMap<ClassLoader, MethodDatabase> dbForClassloader = new WeakHashMap<>();
     private boolean check;
@@ -71,19 +49,8 @@
     private boolean debug;
     private int logLevelMask;
 
-<<<<<<< HEAD
-    public QuasarInstrumentor(boolean aot, ClassLoader classLoader, SuspendableClassifier classifier) {
-        this.db = new MethodDatabase(classLoader, classifier);
-        this.aot = aot;
-    }
-
-    /** @noinspection unused*/
-    public QuasarInstrumentor(ClassLoader classLoader, SuspendableClassifier classifier) {
-        this(false, classLoader, classifier);
-=======
     public QuasarInstrumentor() {
         this(false);
->>>>>>> 3f49db8f
     }
 
     public QuasarInstrumentor(boolean aot) {
@@ -91,56 +58,61 @@
         setLogLevelMask();
     }
 
-<<<<<<< HEAD
-    /** @noinspection unused*/
-=======
     @SuppressWarnings("unused")
->>>>>>> 3f49db8f
     public boolean isAOT() {
         return aot;
     }
 
     @SuppressWarnings("WeakerAccess")
     public boolean shouldInstrument(String className) {
-<<<<<<< HEAD
-        className = className.replace('.', '/');
-        return
-            !(className.startsWith("co/paralleluniverse/fibers/instrument/") &&
-            !Debug.isUnitTest()) &&
-                !(className.equals(Classes.FIBER_CLASS_NAME) ||
-                  className.startsWith(Classes.FIBER_CLASS_NAME + '$')) &&
-            !className.equals(Classes.STACK_NAME) &&
-            !className.startsWith("org/objectweb/asm/") &&
-            !className.startsWith("org/netbeans/lib/") &&
-            !(className.startsWith("java/lang/") ||
-                (!allowJdkInstrumentation && MethodDatabase.isJavaCore(className)));
-    }
-
-    public byte[] instrumentClass(String className, byte[] data) throws IOException {
-        className = className.replace('.', '/');
+        if (className != null) {
+            className = className.replace('.', '/');
+            return
+                !(className.startsWith("co/paralleluniverse/fibers/instrument/") &&
+                    !Debug.isUnitTest()) &&
+                    !(className.equals(Classes.FIBER_CLASS_NAME) ||
+                        className.startsWith(Classes.FIBER_CLASS_NAME + '$')) &&
+                    !className.equals(Classes.STACK_NAME) &&
+                    !className.startsWith("org/objectweb/asm/") &&
+                    !className.startsWith("org/netbeans/lib/") &&
+                    !(className.startsWith("java/lang/") ||
+                        (!allowJdkInstrumentation && MethodDatabase.isJDK(className)));
+        }
+        return true;
+    }
+
+    @SuppressWarnings("WeakerAccess")
+    public byte[] instrumentClass(ClassLoader loader, String className, byte[] data) throws IOException {
         try (final InputStream is = new ByteArrayInputStream(data)) {
-            return shouldInstrument(className) ? instrumentClass(className, is, false) : data;
-        }
-    }
-
-    public byte[] instrumentClass(String className, InputStream is) throws IOException {
-        className = className.replace('.', '/');
-        return instrumentClass(className, is, false);
+            return shouldInstrument(className) ? instrumentClass(loader, className, is, false) : data;
+        }
+    }
+
+    @SuppressWarnings("WeakerAccess")
+    public byte[] instrumentClass(ClassLoader loader, String className, InputStream is) throws IOException {
+        return instrumentClass(loader, className, is, false);
     }
 
     @VisibleForTesting
-    public byte[] instrumentClass(String className, InputStream is, boolean forceInstrumentation) throws IOException {
-        className = className.replace('.', '/');
-
-        byte[] cb = ByteStreams.toByteArray(is);
-
-        // DEBUG
-        if (EXAMINED_CLASS != null && className.startsWith(EXAMINED_CLASS)) {
-            writeToFile(className.replace('/', '.') + "-" + new Date().getTime() + "-quasar-1.class", cb);
-            // cv1 = new TraceClassVisitor(cv, new PrintWriter(System.err));
-        }
-
-        log(LogLevel.INFO, "TRANSFORM: %s %s", className, (db.getClassEntry(className) != null && db.getClassEntry(className).requiresInstrumentation()) ? "request" : "");
+    byte[] instrumentClass(ClassLoader loader, String className, InputStream is, boolean forceInstrumentation) throws IOException {
+        className = className != null ? className.replace('.', '/') : null;
+
+        byte[] cb = toByteArray(is);
+
+        MethodDatabase db = getMethodDatabase(loader);
+
+        if (className != null) {
+            log(LogLevel.INFO, "TRANSFORM: %s %s", className,
+                (db.getClassEntry(className) != null && db.getClassEntry(className).requiresInstrumentation()) ? "request" : "");
+
+            // DEBUG
+            if (EXAMINED_CLASS != null && className.startsWith(EXAMINED_CLASS)) {
+                writeToFile(className.replace('/', '.') + "-" + new Date().getTime() + "-quasar-1-preinstr.class", cb);
+                // cv1 = new TraceClassVisitor(cv, new PrintWriter(System.err));
+            }
+        } else {
+            log(LogLevel.INFO, "TRANSFORM: null className");
+        }
 
         // Phase 1, add a label before any suspendable calls, event API is enough
         final ClassReader r1 = new ClassReader(cb);
@@ -150,7 +122,7 @@
         cb = cw1.toByteArray();
 
         // DEBUG
-        if (EXAMINED_CLASS != null && className.startsWith(EXAMINED_CLASS)) {
+        if (EXAMINED_CLASS != null && className != null && className.startsWith(EXAMINED_CLASS)) {
             writeToFile(className.replace('/', '.') + "-" + new Date().getTime() + "-quasar-2.class", cb);
             // cv1 = new TraceClassVisitor(cv, new PrintWriter(System.err));
         }
@@ -163,7 +135,7 @@
         cb = cw2.toByteArray(); // Class not really touched, just convenience
 
         // DEBUG
-        if (EXAMINED_CLASS != null && className.startsWith(EXAMINED_CLASS)) {
+        if (EXAMINED_CLASS != null && className != null && className.startsWith(EXAMINED_CLASS)) {
             writeToFile(className.replace('/', '.') + "-" + new Date().getTime() + "-quasar-3.class", cb);
             // cv1 = new TraceClassVisitor(cv, new PrintWriter(System.err));
         }
@@ -178,80 +150,6 @@
             cb = cw3.toByteArray();
         } catch (final Exception e) {
             if (ic3.hasSuspendableMethods()) {
-=======
-        if (className != null) {
-            className = className.replace('.', '/');
-            if (className.startsWith("co/paralleluniverse/fibers/instrument/") && !Debug.isUnitTest())
-                return false;
-            if (className.equals(Classes.FIBER_CLASS_NAME) || className.startsWith(Classes.FIBER_CLASS_NAME + '$'))
-                return false;
-            if (className.equals(Classes.STACK_NAME))
-                return false;
-            if (className.startsWith("org/objectweb/asm/"))
-                return false;
-            if (className.startsWith("org/netbeans/lib/"))
-                return false;
-            if (className.startsWith("java/lang/") || (!allowJdkInstrumentation && MethodDatabase.isJDK(className)))
-                return false;
-        }
-        return true;
-    }
-
-    @SuppressWarnings("WeakerAccess")
-    public byte[] instrumentClass(ClassLoader loader, String className, byte[] data) throws IOException {
-        return shouldInstrument(className) ? instrumentClass(loader, className, new ByteArrayInputStream(data), false) : data;
-    }
-
-    @SuppressWarnings("WeakerAccess")
-    public byte[] instrumentClass(ClassLoader loader, String className, InputStream is) throws IOException {
-        return instrumentClass(loader, className, is, false);
-    }
-
-    @VisibleForTesting
-    byte[] instrumentClass(ClassLoader loader, String className, InputStream is, boolean forceInstrumentation) throws IOException {
-        className = className != null ? className.replace('.', '/') : null;
-
-        byte[] cb = toByteArray(is);
-
-        MethodDatabase db = getMethodDatabase(loader);
-
-        if (className != null) {
-            log(LogLevel.INFO, "TRANSFORM: %s %s", className,
-                (db.getClassEntry(className) != null && db.getClassEntry(className).requiresInstrumentation()) ? "request" : "");
-
-            // DEBUG
-            if (EXAMINED_CLASS != null && className.startsWith(EXAMINED_CLASS)) {
-                writeToFile(className.replace('/', '.') + "-" + new Date().getTime() + "-quasar-1-preinstr.class", cb);
-                // cv1 = new TraceClassVisitor(cv, new PrintWriter(System.err));
-            }
-        } else {
-            log(LogLevel.INFO, "TRANSFORM: null className");
-        }
-
-        // Phase 1, add a label before any suspendable calls, event API is enough
-        final ClassReader r1 = new ClassReader(cb);
-        final ClassWriter cw1 = new ClassWriter(r1, 0);
-        final LabelSuspendableCallSitesClassVisitor ic1 = new LabelSuspendableCallSitesClassVisitor(cw1, db);
-        r1.accept(ic1, 0);
-        cb = cw1.toByteArray();
-
-        // DEBUG
-        if (EXAMINED_CLASS != null && className != null && className.startsWith(EXAMINED_CLASS)) {
-            writeToFile(className.replace('/', '.') + "-" + new Date().getTime() + "-quasar-2.class", cb);
-            // cv1 = new TraceClassVisitor(cv, new PrintWriter(System.err));
-        }
-
-        // Phase 2, instrument, tree API
-        final ClassReader r2 = new ClassReader(cb);
-        final ClassWriter cw2 = new DBClassWriter(db, r2);
-        final ClassVisitor cv2 = (check && EXAMINED_CLASS == null) ? new CheckClassAdapter(cw2) : cw2;
-        final InstrumentClass ic2 = new InstrumentClass(cv2, db, forceInstrumentation);
-        try {
-            r2.accept(ic2, ClassReader.SKIP_FRAMES);
-            cb = cw2.toByteArray();
-        } catch (final Exception e) {
-            if (ic2.hasSuspendableMethods()) {
->>>>>>> 3f49db8f
                 error("Unable to instrument class " + className, e);
                 throw e;
             } else {
@@ -262,17 +160,12 @@
         }
 
         // DEBUG
-<<<<<<< HEAD
-        if (EXAMINED_CLASS != null && className.startsWith(EXAMINED_CLASS)) {
-=======
         if (EXAMINED_CLASS != null && className != null && className.startsWith(EXAMINED_CLASS)) {
->>>>>>> 3f49db8f
             writeToFile(className.replace('/', '.') + "-" + new Date().getTime() + "-quasar-4.class", cb);
             // cv1 = new TraceClassVisitor(cv, new PrintWriter(System.err));
         }
 
         // Phase 4, fill suspendable call offsets, event API is enough
-<<<<<<< HEAD
         final OffsetClassReader r4 = new OffsetClassReader(cb);
         final ClassWriter cw4 = new ClassWriter(r4, 0);
         final SuspOffsetsAfterInstrClassVisitor ic4 = new SuspOffsetsAfterInstrClassVisitor(cw4, db);
@@ -281,30 +174,13 @@
 
         // DEBUG
         if (EXAMINED_CLASS != null) {
-            if (className.startsWith(EXAMINED_CLASS))
+            if (className != null && className.startsWith(EXAMINED_CLASS))
                 writeToFile(className.replace('/', '.') + "-" + new Date().getTime() + "-quasar-5-final.class", cb);
 
             if (check) {
                 ClassReader r5 = new ClassReader(cb);
                 ClassVisitor cv5 = new CheckClassAdapter(new TraceClassVisitor(null), true);
                 r5.accept(cv5, 0);
-=======
-        final OffsetClassReader r3 = new OffsetClassReader(cb);
-        final ClassWriter cw3 = new ClassWriter(r3, 0);
-        final SuspOffsetsAfterInstrClassVisitor ic3 = new SuspOffsetsAfterInstrClassVisitor(cw3, db);
-        r3.accept(ic3, 0);
-        cb = cw3.toByteArray();
-
-        // DEBUG
-        if (EXAMINED_CLASS != null) {
-            if (className != null && className.startsWith(EXAMINED_CLASS))
-                writeToFile(className.replace('/', '.') + "-" + new Date().getTime() + "-quasar-5-final.class", cb);
-
-            if (check) {
-                ClassReader r4 = new ClassReader(cb);
-                ClassVisitor cv4 = new CheckClassAdapter(new TraceClassVisitor(null), true);
-                r4.accept(cv4, 0);
->>>>>>> 3f49db8f
             }
         }
 
@@ -412,14 +288,6 @@
         }
     }
 
-<<<<<<< HEAD
-    /*
-    private static byte[] getClassBuffer(ClassReader r) {
-        try {
-            return (byte[]) ReflectionUtil.accessible(ClassReader.class.getDeclaredField("b")).get(r);
-        } catch (ReflectiveOperationException e) {
-            throw new AssertionError(e);
-=======
     private static byte[] toByteArray(InputStream in) throws IOException {
         ByteArrayOutputStream out = new ByteArrayOutputStream();
         copy(in, out);
@@ -439,9 +307,7 @@
             }
             to.write(buf, 0, r);
             total += r;
->>>>>>> 3f49db8f
         }
         return total;
     }
-    */
 }