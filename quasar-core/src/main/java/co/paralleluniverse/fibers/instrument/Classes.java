/*
 * To change this template, choose Tools | Templates
 * and open the template in the editor.
 */
package co.paralleluniverse.fibers.instrument;

import co.paralleluniverse.fibers.Instrumented;
import java.util.Arrays;
import java.util.HashSet;
import java.util.Set;
import org.objectweb.asm.Type;
import org.objectweb.asm.tree.MethodInsnNode;

/**
 * This class contains hard-coded values with the names of the classes and methods relevant for instrumentation.
 *
 * @author pron
 */
final class Classes {
    static final String EXCEPTION_NAME = "java/lang/Exception";
    static final String RUNTIME_EXCEPTION_NAME = "java/lang/RuntimeException";
    static final String THROWABLE_NAME = "java/lang/Throwable";
    static final String SUSPEND_EXECUTION_NAME = "co/paralleluniverse/fibers/SuspendExecution";
    static final String SUSPEND_NAME = "co/paralleluniverse/fibers/Suspend";
    static final String RUNTIME_SUSPEND_EXECUTION_NAME = "co/paralleluniverse/fibers/RuntimeSuspendExecution";
    static final String UNDECLARED_THROWABLE_NAME = "java/lang/reflect/UndeclaredThrowableException";
    static final String ANNOTATION_NAME = "co/paralleluniverse/fibers/Suspendable";
    static final String DONT_INSTRUMENT_ANNOTATION_NAME = "co/paralleluniverse/fibers/instrument/DontInstrument";
    static final String FIBER_CLASS_NAME = "co/paralleluniverse/fibers/Fiber";
    static final String CONTINUATION_CLASS_NAME = "co/paralleluniverse/fibers/Continuation";
    private static final String STRAND_NAME = "co/paralleluniverse/strands/Strand"; //Type.getInternalName(COROUTINE_CLASS);
    static final String STACK_NAME = "co/paralleluniverse/fibers/Stack";
    //static final String EXCEPTION_INSTANCE_NAME = "exception_instance_not_for_user_code";
    private static final BlockingMethod BLOCKING_METHODS[] = {
        new BlockingMethod("java/lang/Thread", "sleep", "(J)V", "(JI)V"),
        new BlockingMethod("java/lang/Thread", "join", "()V", "(J)V", "(JI)V"),
        new BlockingMethod("java/lang/Object", "wait", "()V", "(J)V", "(JI)V"),
    };
    // computed
<<<<<<< HEAD
    //static final String EXCEPTION_DESC = "L" + SUSPEND_EXECUTION_NAME + ";";
=======
    // static final String EXCEPTION_DESC = "L" + SUSPEND_EXECUTION_NAME + ";";
>>>>>>> 6650c9ae
    static final String ANNOTATION_DESC = "L" + ANNOTATION_NAME + ";";
    static final String DONT_INSTRUMENT_ANNOTATION_DESC = "L" + DONT_INSTRUMENT_ANNOTATION_NAME + ";";
    static final String ALREADY_INSTRUMENTED_DESC = Type.getDescriptor(Instrumented.class);

    private static final Set<String> yieldMethods = new HashSet<>(Arrays.asList(new String[] {
        "park", "yield", "parkAndUnpark", "yieldAndUnpark", "parkAndSerialize"
    }));
    static boolean isYieldMethod(String className, String methodName) {
        return (FIBER_CLASS_NAME.equals(className) && yieldMethods.contains(methodName))
                || (CONTINUATION_CLASS_NAME.equals(className) && "suspend".equals(methodName));
    }

    public static boolean isAllowedToBlock(String className, String methodName) {
        return STRAND_NAME.equals(className);
    }

    public static int blockingCallIdx(MethodInsnNode ins) {
        for (int i = 0, n = BLOCKING_METHODS.length; i < n; i++) {
            if (BLOCKING_METHODS[i].match(ins))
                return i;
        }
        return -1;
    }

    static class BlockingMethod {
        private final String owner;
        private final String name;
        private final String[] descs;

        private BlockingMethod(String owner, String name, String... descs) {
            this.owner = owner;
            this.name = name;
            this.descs = descs;
        }

        public boolean match(MethodInsnNode min) {
            if (owner.equals(min.owner) && name.equals(min.name)) {
                for (String desc : descs) {
                    if (desc.equals(min.desc)) {
                        return true;
                    }
                }
            }
            return false;
        }
    }

    private Classes() {
    }
}<|MERGE_RESOLUTION|>--- conflicted
+++ resolved
@@ -37,11 +37,7 @@
         new BlockingMethod("java/lang/Object", "wait", "()V", "(J)V", "(JI)V"),
     };
     // computed
-<<<<<<< HEAD
-    //static final String EXCEPTION_DESC = "L" + SUSPEND_EXECUTION_NAME + ";";
-=======
     // static final String EXCEPTION_DESC = "L" + SUSPEND_EXECUTION_NAME + ";";
->>>>>>> 6650c9ae
     static final String ANNOTATION_DESC = "L" + ANNOTATION_NAME + ";";
     static final String DONT_INSTRUMENT_ANNOTATION_DESC = "L" + DONT_INSTRUMENT_ANNOTATION_NAME + ";";
     static final String ALREADY_INSTRUMENTED_DESC = Type.getDescriptor(Instrumented.class);
