--- conflicted
+++ resolved
@@ -181,20 +181,6 @@
         }
     }
 
-<<<<<<< HEAD
-    task run(type: JavaExec, dependsOn:[testClasses]) {
-        classpath = sourceSets.main.runtimeClasspath
-        if(project.hasProperty('mainClass')){
-            main = project.mainClass
-        }
-        if(project.hasProperty('args')){
-            args project.args.split('\\s+')
-        }
-        
-        jvmArgs '-Xmx2048m'
-        // jvmArgs "-Xbootclasspath/p:${System.getProperty("user.home")}/jsr166.jar"
-        // systemProperty 'co.paralleluniverse.fibers.DefaultFiberPool.parallelism', '1'
-=======
     ['run', 'debug'].each { name ->
         project.task(name, type: JavaExec, dependsOn:[testClasses]) {
             classpath = sourceSets.main.runtimeClasspath
@@ -208,7 +194,6 @@
             jvmArgs '-Xmx2048m'
             // jvmArgs "-Xbootclasspath/p:${System.getProperty("user.home")}/jsr166.jar"
             // systemProperty 'co.paralleluniverse.fibers.DefaultFiberPool.parallelism', '1'
->>>>>>> cc7571e6
 
             systemProperty "log4j.configurationFile", "${rootProject.projectDir}/log4j.xml"
             systemProperty "Log4jContextSelector", "org.apache.logging.log4j.core.async.AsyncLoggerContextSelector"
