buildscript {
    repositories {
        mavenCentral()
        jcenter()
    }
    dependencies {
        classpath 'com.github.jengelman.gradle.plugins:shadow:1.2.3'
        classpath 'net.saliman:gradle-cobertura-plugin:2.3.1'
    }
}

ext.java9 = System.properties['java.version'].startsWith('1.9') || System.properties['java.version'].startsWith('9')
ext.java8 = System.properties['java.version'].startsWith('1.8')
ext.java7 = System.properties['java.version'].startsWith('1.7')

println("JDK 7: " + ext.java7)
println("JDK 8: " + ext.java8)
println("JDK 9: " + ext.java9)

subprojects {
    apply plugin: 'java'

    sourceCompatibility = '1.7'
    targetCompatibility = '1.7'

    [compileJava, compileTestJava]*.options*.encoding = 'UTF-8'

    group               = "co.paralleluniverse"
<<<<<<< HEAD
    version             = "0.9.0-SNAPSHOT"
=======
    version             = "0.7.6"
>>>>>>> 3f49db8f
    status              = "integration"
    description         = "Fibers, Channels and Actors for the JVM"
    ext.url             = "http://puniverse.github.com/quasar"
    ext.vendor          = "Parallel Universe Software Co."
    ext.licenseName1    = "The GNU Lesser General Public License, version 3"
    ext.licenseUrl1     = "http://www.gnu.org/licenses/lgpl-3.0.txt"
    ext.licenseName2    = "Eclipse Public License - v 1.0"
    ext.licenseUrl2     = "http://www.eclipse.org/legal/epl-v10.html"
    ext.scmUrl          = "https://github.com/puniverse/quasar"
    ext.scmConnection   = "https://github.com/puniverse/quasar.git"
    ext.distDir         = "$buildDir/dist"
    ext.isReleaseVersion = !version.endsWith("SNAPSHOT")
    ext.baselib         = "${rootProject.projectDir}/baselib"
    ext.java7           = rootProject.ext.java7
    ext.java8           = rootProject.ext.java8
    ext.java9           = rootProject.ext.java9
    ext.jdkVer          = ext.java9 ? "9" : (ext.java8 ? "8" : "7")
    ext.quasarJar       = "${rootProject.projectDir}/quasar-core/build/libs/quasar-core-${version}${ext.java9 ? "-jdk9" : (ext.java8 ? "-jdk8" : "")}.jar" // project(':quasar-core').jar.archivePath

    ext.asmVer    = '5.1'
    ext.kotlinVer = '1.0.2'

    if (!project.hasProperty("sonatypeUsername") || !project.hasProperty("sonatypePassword")) {
        println "sonatype username or password not set"
        ext.sonatypeUsername = ""
        ext.sonatypePassword = ""
    }

    if (!project.hasProperty('mainClass')) { // must use project.hasProperty() rather than hasProperty in subprojects (gradle bug)
        ext.mainClass = ''
    }

    repositories {
        flatDir {
            dirs baselib
        }
        repositories {
            mavenLocal()
            mavenCentral()
            maven { url "https://oss.sonatype.org/content/repositories/releases" }
            maven { url "https://oss.sonatype.org/content/repositories/snapshots" }
            jcenter()
        }
    }

    configurations.all {
        resolutionStrategy {
            failOnVersionConflict()
        }
    }

    configurations {
        compileOnly
        provided
        timewarp
        // markdownDoclet
    }

    sourceSets {
        main {
            compileClasspath += configurations.compileOnly + configurations.provided
        }

        test {
            compileClasspath += configurations.compileOnly + configurations.provided
            runtimeClasspath += configurations.provided
        }

        jmh {
            compileClasspath += main.compileClasspath + main.output + test.compileClasspath + test.output
            runtimeClasspath += compileClasspath + main.runtimeClasspath + test.runtimeClasspath
        }
    }

    compileJmhJava {
        sourceCompatibility = '1.8'
        targetCompatibility = '1.8'
    }

    dependencies {
        compile("io.dropwizard.metrics:metrics-core:3.1.2") {
            exclude group: 'org.slf4j', module: '*'
        }
        provided "org.apache.ant:ant:1.9.7"
        compile "com.google.guava:guava:19.0"
        timewarp 'co.paralleluniverse:timewarp:0.1.0-SNAPSHOT'
        testCompile 'co.paralleluniverse:timewarp:0.1.0-SNAPSHOT'
        testCompile 'junit:junit:4.12'
        testCompile('com.google.truth:truth:0.28') {
            exclude group: 'com.google.guava', module: 'guava'
            exclude group: 'junit', module: 'junit'
        }
        testCompile 'org.hamcrest:hamcrest-all:1.3'
        testCompile("org.mockito:mockito-all:1.10.19") {
            exclude group: "org.ow2.asm", module: '*'
        }
        testCompile "org.ow2.asm:asm:$asmVer"

        jmhCompile 'org.openjdk.jmh:jmh-core:1.13'
        jmhCompile 'org.openjdk.jmh:jmh-generator-annprocess:1.13'

        compileOnly 'org.kohsuke.metainf-services:metainf-services:1.7'
        // compileOnly 'com.google.auto.service:auto-service:1.0-rc1' // same as metainf-services
        // markdownDoclet "ch.raffael.pegdown-doclet:pegdown-doclet:1.1.1"
    }

    //    tasks.withType(JavaCompile) {
    //        // options.compilerArgs << "-Xlint:unchecked"
    //        // options.compilerArgs << "-Xlint:deprecation"
    //    }

    compileJava.dependsOn processResources
    compileJava {
        if(project.name != 'quasar-kotlin') {
            doLast {
                scanAndInstrument(sourceSets.main, [configurations.provided, configurations.runtime])
            }
        }
    }

    test.dependsOn jar

    tasks.withType(Test) {
        useJUnit()
        // systemProperty 'co.paralleluniverse.fibers.verifyInstrumentation', 'true'

        // systemProperty "java.util.logging.config.file", "jul.properties"

        // Uncomment and add ${rootProject.projectDir}/log4j.xml, if not present, for logging
        // systemProperty "log4j.configurationFile", "${rootProject.projectDir}/log4j.xml"

        // systemProperty "Log4jContextSelector", "org.apache.logging.log4j.core.async.AsyncLoggerContextSelector"

        // systemProperty 'co.paralleluniverse.debugMode', 'true'
        systemProperty 'co.paralleluniverse.monitoring.flightRecorderLevel', '5'
        systemProperty 'co.paralleluniverse.globalFlightRecorder', 'true'
        systemProperty 'co.paralleluniverse.flightRecorderDumpFile', 'quasar.log'
        systemProperty 'co.paralleluniverse.monitoring.flightRecorderSize', '200000'

        // systemProperty 'co.paralleluniverse.fibers.instrument.pre.disable', 'true' // TODO: implement
        systemProperty 'co.paralleluniverse.fibers.instrument.live.dumpStackFramesFirst', 'true'
        systemProperty 'co.paralleluniverse.fibers.instrument.live.enable', 'true' // TODO: convert to negative prop
        // systemProperty 'co.paralleluniverse.fibers.instrument.live.force', 'true' // TODO: comment out
        // systemProperty 'co.paralleluniverse.fibers.disableInstrumentationOptimization', 'true'
        // systemProperty 'co.paralleluniverse.fibers.writeInstrumentedClassesStartingWith', "co/paralleluniverse/fibers/instrument/live/"
        systemProperty 'co.paralleluniverse.fibers.detectRunawayFibers', 'false'

        if (project.name != 'quasar-core')
            jvmArgs "-javaagent:${quasarJar}" // =vdmc (verbose, debug, allow monitors, check class)

        jvmArgs "-Xbootclasspath/a:${configurations.timewarp.singleFile}"
        if (System.getenv("TRAVIS") == 'true') {
            jvmArgs "-javaagent:${configurations.timewarp.singleFile}=3" // slow clock down x3
        }

        jvmArgs "-Xmx2048m"
        if (project.ext.java7)
            jvmArgs "-XX:MaxPermSize=512m" // Travis is having some trouble with PermGen

        // jvmArgs "-XX:-UseCompressedOops"

        // jvmArgs "-Xint"
        // jvmArgs "-Xcomp"
        // jvmArgs "-XX:-TieredCompilation"

        beforeTest { desc ->
            logger.quiet("Running test: " + desc)
        }

        afterTest { desc, result ->
            if(result.resultType == TestResult.ResultType.FAILURE) {
                logger.quiet("Failed test ${desc.name} [${desc.className}] with exception: ${result.exception}")
                if(result.exception != null) {
                    result.exception.printStackTrace()
                }
            }
        }

        doLast() {
            println "file://" + getReports().getHtml().getDestination() + "/index.html"
        }
    }

    ['run', 'debug'].each { name ->
        project.task(name, type: JavaExec, dependsOn:[testClasses]) {
            classpath = sourceSets.main.runtimeClasspath
            if(project.hasProperty('mainClass')){
                main = project.mainClass
            }
            if(project.hasProperty('args')){
                args project.args.split('\\s+')
            }

            jvmArgs '-Xmx2048m'
            // jvmArgs "-Xbootclasspath/p:${System.getProperty("user.home")}/jsr166.jar"
            // systemProperty 'co.paralleluniverse.fibers.DefaultFiberPool.parallelism', '1'

            systemProperty "log4j.configurationFile", "${rootProject.projectDir}/log4j.xml"
            systemProperty "Log4jContextSelector", "org.apache.logging.log4j.core.async.AsyncLoggerContextSelector"
            // systemProperty 'co.paralleluniverse.fibers.verifyInstrumentation', 'true'
            jvmArgs "-javaagent:${quasarJar}" // =vdmc (verbose, debug, allow monitors, check class)

            // jvmArgs '-XX:+UnlockCommercialFeatures', '-XX:+FlightRecorder', '-XX:StartFlightRecording=duration=60s,filename=recording.jfr,settings=heap'
        }
    }
    debug.debug = true;

    project.afterEvaluate {
        run.dependsOn project(':quasar-core').tasks["jdk${project.ext.jdkVer}ShadowJar"]
    }

    tasks.withType(JavaExec) {
        classpath += sourceSets.test.runtimeClasspath + sourceSets.test.output + sourceSets.jmh.runtimeClasspath + sourceSets.jmh.output
    }

    //    tasks.withType(Debug) {
    //        classpath = sourceSets.test.runtimeClasspath
    //    }

    configure (javadoc) {
        classpath += configurations.provided
        options {
            // docletpath = configurations.markdownDoclet.files.asType(List)
            // doclet = 'ch.raffael.doclets.pegdown.PegdownDoclet'
            // addStringOption("parse-timeout", "10")
            if (project.ext.java8 || project.ext.java9) {
                options.addStringOption('Xdoclint:none', '-quiet')
            }
            // stylesheetFile = rootProject.file('./baselib/javadoc.css')
            links = [
                "http://docs.oracle.com/javase/7/docs/api/",
                "http://google.github.io/guava/releases/19.0/api/docs/"
            ]
        }
    }

    defaultTasks 'build'

    task sourcesJar(type: Jar, dependsOn: classes) {
        classifier = 'sources'
        from sourceSets.main.allSource
    }
    task javadocJar(type: Jar, dependsOn: javadoc) {
        classifier = 'javadoc'
        from javadoc.destinationDir
    }

    task artifacts {
        group = "Help"
        description = "Displays the artifacts associated with each configuration of " + project
        doFirst {
            configurations.findAll().each { config ->
                println "${config}:"
                // config.allArtifacts.each { file -> println "--- " + file }
                config.allArtifacts.getFiles().each { file -> println "" + file }
                println ' '
            }
        }
    }

    ///////// Publish Artifacts
    apply plugin: 'maven'
    apply plugin: 'signing'

    artifacts {
        archives jar
        archives sourcesJar
        archives javadocJar
    }

    signing {
        required { isReleaseVersion && gradle.taskGraph.hasTask("uploadArchives") }
        sign configurations.archives
    }

    uploadArchives {
        repositories {
            mavenDeployer {
                beforeDeployment { deployment -> signing.signPom(deployment) }

                repository(
                    url: (isReleaseVersion ?
                        "https://oss.sonatype.org/service/local/staging/deploy/maven2" :
                        "https://oss.sonatype.org/content/repositories/snapshots")) {
                    // User and Password are taken from ~/.gradle/gradle.properties
                    authentication(userName: project.sonatypeUsername, password: project.sonatypePassword)
                }
                pom.project {
                    name project.name
                    packaging 'jar'
                    description project.description
                    url project.url
                    scm {
                        url project.scmUrl
                        connection project.scmConnection
                        developerConnection project.scmConnection
                    }
                    licenses {
                        license {
                            name project.licenseName1
                            url project.licenseUrl1
                            distribution 'repo'
                        }
                        license {
                            name project.licenseName2
                            url project.licenseUrl2
                            distribution 'repo'
                        }
                    }
                    developers {
                        developer {
                            id 'pron'
                            name 'Ron Pressler'
                        }
                    }
                }
            }
        }
    }
}

def scanAndInstrument(sset, configs) {
    def cp = '' + sset.output.classesDir + ':' + sset.output.resourcesDir + ':' + configs*.asPath.join(':')

    ant.taskdef(
        name:'scanSuspendables', classname:'co.paralleluniverse.fibers.instrument.SuspendablesScanner',
        classpath: cp)
    ant.scanSuspendables(
        auto: false,
        supersFile:"$sset.output.resourcesDir/META-INF/suspendable-supers",
        append: true) {
        fileset(dir: sset.output.classesDir)
    }

    ant.taskdef(name:'instrumentation', classname:'co.paralleluniverse.fibers.instrument.InstrumentationTask',
        classpath: cp)
    ant.instrumentation(verbose:'true', check:'true', debug:'true') {
        fileset(dir: sset.output.classesDir) {
            exclude(name: 'co/paralleluniverse/fibers/instrument/*.class')
        }
    }
}

project (':quasar-core') {
    /*
     * see:
     *   https://docs.gradle.org/current/userguide/java_plugin.html
     *   http://examples.javacodegeeks.com/core-java/gradle/gradle-sourcesets-example/
     *   http://stackoverflow.com/questions/15870662/gradle-create-a-new-jar-from-each-sourceset
     *   http://stackoverflow.com/questions/18190614/compiling-a-project-with-different-java-source-compatibility
     *   https://softnoise.wordpress.com/2014/09/07/gradle-sub-project-test-dependencies-in-multi-project-builds/
     */

    apply plugin: 'com.github.johnrengelman.shadow'

    // remove default artifact
    configurations.runtime.artifacts.with { archives ->
        archives.each {
            archives.remove(it)
        }
    }

    [compileJava, compileTestJava, classes, jar]*.enabled = false

    sourceSets {
        main {
            java {
                srcDir 'src/main/java'
                srcDir 'src/jdk7/java'
            }
        }

        jdk7 {
            java {
                srcDir 'src/main/java'
                srcDir 'src/jdk7/java'
            }

            compileClasspath += main.compileClasspath // += main.uoutput
            runtimeClasspath += main.runtimeClasspath // += main.uoutput
        }

        jdk7test {
            java {
                srcDir 'src/test/java'
            }

            compileClasspath += jdk7.output + test.compileClasspath
            runtimeClasspath += compileClasspath + test.runtimeClasspath
        }

        jdk8 {
            java {
                srcDir 'src/main/java'
                srcDir 'src/jdk8/java'
            }

            compileClasspath += main.compileClasspath
            runtimeClasspath += compileClasspath
        }

        jdk8test {
            java {
                srcDir 'src/test/java'
                srcDir 'src/jdk8Test/java'
            }

            compileClasspath += jdk8.output + test.compileClasspath
            runtimeClasspath += compileClasspath + test.runtimeClasspath
        }

        jdk9 {
            java {
                srcDir 'src/main/java'
                srcDir 'src/jdk9/java'
            }

            compileClasspath += main.compileClasspath
            runtimeClasspath += compileClasspath
        }

        jdk9test {
            java {
                // srcDir 'src/test/java'
                srcDir 'src/jdk9Test/java'
            }

            compileClasspath += jdk9.output + test.compileClasspath
            runtimeClasspath += compileClasspath + test.runtimeClasspath
        }

        jmh {
            java {
                srcDir 'src/jmh/java'
            }

            compileClasspath += jdk9.output + jdk9test.compileClasspath + jdk9test.output
            runtimeClasspath += compileClasspath + jdk9test.runtimeClasspath
        }

        classloadertest {
            java {
                srcDir 'src/classloadertest/java'
            }

            compileClasspath += jdk7.output + test.compileClasspath
            runtimeClasspath += compileClasspath + test.runtimeClasspath
        }
    }

    configurations {
        jdk7Archives.extendsFrom runtime
        jdk8Archives.extendsFrom runtime
        jdk9Archives.extendsFrom runtime
    }

    dependencies {
        jdk7Compile ":jsr166e"
        compile ":high-scale-lib"
        compile "org.hdrhistogram:HdrHistogram:2.1.9"
        compile("org.latencyutils:LatencyUtils:2.0.3") {
            exclude group: "org.hdrhistogram", module: '*'
        }
        compile "org.ow2.asm:asm:$asmVer"
        compile "org.ow2.asm:asm-analysis:$asmVer"
        compile "org.ow2.asm:asm-commons:$asmVer"
        compile "org.ow2.asm:asm-util:$asmVer"

        // The exclusions are needed to get asm 5.0.4 whilst Kryo still depends on 5.0.3
        compile("com.esotericsoftware:kryo:4.0.0") {
            exclude group: "org.ow2.asm", module: '*'
        }
        compile("de.javakaffee:kryo-serializers:0.38") {
            exclude group: "com.esotericsoftware", module: '*'
            exclude group: "com.esotericsoftware.kryo", module: '*'
        }
        provided 'junit:junit:4.12'
    }

    def ssets = [sourceSets.jdk7]
    if (ext.java8) {
        ssets += sourceSets.jdk8
    } else if (ext.java9) {
        ssets += sourceSets.jdk8
        ssets += sourceSets.jdk9
    }

    ssets.each { set ->
        configure(project.tasks["compile${capitalize(set.name)}Java"]) {
            doLast {
                rootProject.scanAndInstrument(set, [configurations["${set.name}Runtime"], configurations.provided, configurations.runtime])
            }
        }

        def shadowJarTask = task("${set.name}ShadowJar", type: com.github.jengelman.gradle.plugins.shadow.tasks.ShadowJar, dependsOn: classes) {
            classifier = '' // overwrite jar
            destinationDir = file("$buildDir/libs")

            from set.output

            configurations = [project.configurations.runtime, project.configurations["${set.name}Runtime"]]
            dependencies {
                include(dependency('org.ow2.asm:.*:.*'))
                include(dependency(':high-scale-lib'))
            }
            exclude 'META-INF/INDEX.LIST'

            // TODO: check there is instrumented Quasar code using ASM and enable only for the latter, else it scrambles locals in AoT-instrumented code, see https://github.com/johnrengelman/shadow/issues/176
            // relocate 'org.objectweb.asm.', 'co.paralleluniverse.asm.'

            manifest {
                attributes (
                  "Built-By": System.getProperty("user.name"),
                  "Implementation-Title": project.name,
                  "Implementation-Version": version,
                  "Implementation-Vendor": vendor,
                  "Premain-Class": "co.paralleluniverse.fibers.instrument.JavaAgent",
                  "Agent-Class": "co.paralleluniverse.fibers.instrument.JavaAgent",
                  "Can-Retransform-Classes": "true",
                  "Can-Redefine-Classes": "true",
                  //  "Class-Path"                :   configurations.runtime.collect { "lib/"+it.getName() }.join(',')
                )
            }
        }

        def testTask = task("${set.name}Test", type: Test, dependsOn: [shadowJarTask, compileClassloadertestJava]) {
            testClassesDir = project.sourceSets["${set.name}test"].output.classesDir
            classpath = project.sourceSets["${set.name}test"].runtimeClasspath

            project.afterEvaluate {
                jvmArgs "-javaagent:${shadowJarTask.archivePath}" // =vdc
            }
        }

        artifacts {
            archives shadowJarTask
        }

        assemble.dependsOn shadowJarTask
        check.dependsOn testTask
    }

    compileJdk7Java {
        sourceCompatibility = '1.7'
        targetCompatibility = '1.7'
    }

    //    jdk7Jar {
    //        from zipTree("${baselib}/jsr166e.jar")  // include non-Maven jars
    //    }

    jdk7ShadowJar {
        dependencies {
            include(dependency(':jsr166e'))
        }
    }

    artifacts {
        jdk7Archives jdk7ShadowJar
    }

    if (ext.java9) {
        compileJdk8Java {
            sourceCompatibility = '1.8'
            targetCompatibility = '1.8'
        }

        compileJdk8testJava {
            sourceCompatibility = '1.8'
            targetCompatibility = '1.8'
        }

        compileJdk9Java {
            sourceCompatibility = '1.9'
            targetCompatibility = '1.9'
        }

        compileJdk9testJava {
            sourceCompatibility = '1.9'
            targetCompatibility = '1.9'
        }

        //        jdk9Jar {
        //            classifier = 'jdk9'
        //        }

        jdk9ShadowJar {
            classifier = 'jdk9'
        }

        //        jdk8Jar {
        //            classifier = 'jdk8'
        //        }

        jdk8ShadowJar {
            classifier = 'jdk8'
        }

        artifacts {
            jdk9Archives jdk9ShadowJar
        }

        artifacts {
            jdk8Archives jdk8ShadowJar
        }

        tasks.withType(JavaExec) {
            classpath += sourceSets.jdk9test.runtimeClasspath + sourceSets.jdk9test.output
        }
        run.dependsOn compileJdk9Java, jdk9testClasses
    } else if (ext.java8) {
        compileJdk8Java {
            sourceCompatibility = '1.8'
            targetCompatibility = '1.8'
        }

        compileJdk8testJava {
            sourceCompatibility = '1.8'
            targetCompatibility = '1.8'
        }

        //        jdk8Jar {
        //            classifier = 'jdk8'
        //        }

        jdk8ShadowJar {
            classifier = 'jdk8'
        }

        artifacts {
            jdk8Archives jdk8ShadowJar
        }

        tasks.withType(JavaExec) {
            classpath += sourceSets.jdk8test.runtimeClasspath + sourceSets.jdk8test.output
        }
        run.dependsOn compileJdk8Java, jdk8testClasses
    } else {
        tasks.withType(JavaExec) {
            classpath += sourceSets.jdk7test.runtimeClasspath + sourceSets.jdk7test.output
        }
        run.dependsOn compileJdk7Java, jdk7testClasses
    }

    javadoc {
        if (project.ext.java9) {
            source = sourceSets.jdk9.allJava
        } else if (project.ext.java8) {
            source = sourceSets.jdk8.allJava
        } else {
            source = sourceSets.jdk7.allJava
        }
    }

    task shadowJar(dependsOn: tasks.withType(com.github.jengelman.gradle.plugins.shadow.tasks.ShadowJar), overwrite: true) {
    }

    assemble.dependsOn shadowJar
    build.dependsOn shadowJar
    install.dependsOn shadowJar
    signArchives.dependsOn shadowJar
    uploadArchives.dependsOn shadowJar

    def installer = install.repositories.mavenInstaller
    def deployer = uploadArchives.repositories.mavenDeployer

    [installer, deployer]*.pom*.whenConfigured {
        it.dependencies.removeAll { dep ->
            dep.artifactId.startsWith('jsr166e') ||
            dep.artifactId.startsWith('high-scale-lib') ||
            dep.groupId == 'org.ow2.asm'
        }
    }

    if (ext) {
        artifacts {
            archives sourcesJar
            archives javadocJar
        }
    }
}

project (':quasar-actors') {
    //project.evaluationDependsOn(':quasar-core')

    dependencies {
        provided project(path: ':quasar-core', configuration: "jdk${jdkVer}Archives")
        // compile 'org.mutabilitydetector:MutabilityDetector:0.9.2'
        compile "org.slf4j:slf4j-api:1.7.21"
        compile "net.bytebuddy:byte-buddy:1.4.16"
        testRuntime("org.apache.logging.log4j:log4j-slf4j-impl:2.6.2") {
            exclude group: "org.slf4j", module: '*'
        }
        testRuntime "org.apache.logging.log4j:log4j-api:2.6.2"
        testRuntime "org.apache.logging.log4j:log4j-core:2.6.2"
        testRuntime "com.lmax:disruptor:3.3.5" // required for log4j
    }
}

project (':quasar-galaxy') {
    dependencies {
        provided project(path: ':quasar-core', configuration: "jdk${jdkVer}Archives")
        compile project(':quasar-actors')

        compile ("co.paralleluniverse:galaxy:1.4")  {
            exclude group: 'com.lmax', module: 'disruptor'
            exclude group: 'de.javakaffee', module: 'kryo-serializers'
            exclude group: 'com.google.guava', module: 'guava'
            exclude group: "org.slf4j", module: '*'
        }

            testCompile ('org.gridkit.lab:telecontrol-ssh:0.7.24'){
            exclude group: 'org.ow2.asm', module: '*'
            exclude group: 'org.slf4j', module: '*'
        }
        testRuntime files(jar.archivePath)
    }

    tasks.withType(Test) {
        systemProperty "co.paralleluniverse.quasarJar", "${quasarJar}"
        systemProperty "jgroups.bind_addr", "127.0.0.1"
        systemProperty "galaxy.multicast.address", "225.0.0.1"
        systemProperty "galaxy.multicast.port", "7050"
        systemProperty "co.paralleluniverse.galaxy.configFile", "${sourceSets.main.output.resourcesDir}/config/peer.xml"
        systemProperty "co.paralleluniverse.galaxy.autoGoOnline", "true"
    }

    tasks.withType(JavaExec) {
        main = mainClass
        systemProperty "log4j.configurationFile", "${rootProject.projectDir}/log4j.xml"
        systemProperty "Log4jContextSelector", "org.apache.logging.log4j.core.async.AsyncLoggerContextSelector"
        // systemProperty 'co.paralleluniverse.fibers.verifyInstrumentation', 'true'
        // systemProperty "co.paralleluniverse.io.useJDKSerialization", "true"
        jvmArgs "-javaagent:${quasarJar}" // =v, =d
        jvmArgs "-ea", "-XX:MaxDirectMemorySize=100M"
        systemProperty "jgroups.bind_addr", "127.0.0.1"
        systemProperty "galaxy.multicast.address", "225.0.0.1"
        systemProperty "galaxy.multicast.port", "7050"
        systemProperty "co.paralleluniverse.galaxy.configFile", "${sourceSets.main.output.resourcesDir}/config/peer.xml"
        systemProperty "co.paralleluniverse.galaxy.autoGoOnline", "true"

        // systemProperty 'co.paralleluniverse.debugMode', 'true'
        systemProperty 'co.paralleluniverse.monitoring.flightRecorderLevel', '5'
        systemProperty 'co.paralleluniverse.globalFlightRecorder', 'true'
        systemProperty 'co.paralleluniverse.flightRecorderDumpFile', 'quasar-galaxy.log'
        systemProperty 'co.paralleluniverse.monitoring.flightRecorderSize', '200000'
    }
}

project (':quasar-reactive-streams') {
    //project.evaluationDependsOn(':quasar-core')

    dependencies {
        provided project(path: ':quasar-core', configuration: "jdk${jdkVer}Archives")
        compile "org.reactivestreams:reactive-streams:1.0.0"
        testCompile("org.reactivestreams:reactive-streams-tck:1.0.0") {
            exclude group: "junit", module: "*"
            exclude group: "org.testng", module: "testng"
        }
        testCompile('org.testng:testng:6.9.12') {
            exclude group: "com.google.guava", module: "*"
            exclude group: "junit", module: "*"
        }
    }

    test {
        useTestNG()
    }
}

project (':quasar-disruptor') {
    //project.evaluationDependsOn(':quasar-core')

    dependencies {
        provided project(path: ':quasar-core', configuration: "jdk${jdkVer}Archives")
        compile "com.lmax:disruptor:3.3.5"
    }
}

task javadoc(type: Javadoc, dependsOn: subprojects.javadoc) {
    title = "Quasar ${project(':quasar-core').version}"
    destinationDir = file("docs/javadoc")

    if (project.ext.java9) {
        source = project(':quasar-core').sourceSets.jdk9.allJava
    } else if (project.ext.java8) {
        source = project(':quasar-core').sourceSets.jdk8.allJava
    } else {
        source = project(':quasar-core').sourceSets.jdk7.allJava
    }
    source += project(':quasar-actors').sourceSets.main.allJava
    source += project(':quasar-reactive-streams').sourceSets.main.allJava

    classpath = files(subprojects.collect { project -> project.sourceSets.main.compileClasspath })
    options {
        // docletpath = project(':quasar-core').configurations.markdownDoclet.files.asType(List)
        // doclet = 'ch.raffael.doclets.pegdown.PegdownDoclet'
        // addStringOption("parse-timeout", "10")
        // stylesheetFile = rootProject.file('./baselib/javadoc.css')
        if (project.ext.java8 || project.ext.java9) {
            options.addStringOption('Xdoclint:none', '-quiet')
        }
        links = [
        "http://docs.oracle.com/javase/7/docs/api/",
        "http://docs.guava-libraries.googlecode.com/git-history/v18.0/javadoc/"
        ]
    }
    excludes = [
        "co/paralleluniverse/actors/spi/**",
        "co/paralleluniverse/actors/ActorMonitor.java",
        "co/paralleluniverse/actors/GlobalRegistry.java",
        "co/paralleluniverse/actors/JMXActorMonitor.java",
        "co/paralleluniverse/actors/LifecycleListener.java",
        "co/paralleluniverse/actors/LifecycleListenerProxy.java",
        "co/paralleluniverse/actors/MutabilityTester.java",
        "co/paralleluniverse/actors/RemoteActorProxyFactoryService.java",
        "co/paralleluniverse/actors/RemoteActorRef.java",
        "co/paralleluniverse/actors/RemoteActorProxyFactory.java",
        "co/paralleluniverse/common/benchmark/**",
        "co/paralleluniverse/common/classloader/**",
        "co/paralleluniverse/common/logging/**",
        "co/paralleluniverse/common/monitoring/**",
        "co/paralleluniverse/common/reflection/**",
        "co/paralleluniverse/common/test/**",
        "co/paralleluniverse/common/util/**",
        "co/paralleluniverse/concurrent/forkjoin/**",
        "co/paralleluniverse/concurrent/util/**",
        "co/paralleluniverse/data/record/DynamicGeneratedRecord.java",
        "co/paralleluniverse/data/record/DynamicRecord.java",
        "co/paralleluniverse/fibers/DefaultFiberPool.java",
        "co/paralleluniverse/fibers/FibersMonitor.java",
        "co/paralleluniverse/fibers/FiberTimedScheduler.java",
        "co/paralleluniverse/fibers/Instrumented.java",
        "co/paralleluniverse/fibers/NoopFibersMonitor.java",
        "co/paralleluniverse/fibers/instrument/**",
        "co/paralleluniverse/io/serialization/**",
        "co/paralleluniverse/remote/**",
        "co/paralleluniverse/strands/channels/SelectActionImpl.java",
        "co/paralleluniverse/strands/channels/disruptor/**", // not ready
        "co/paralleluniverse/strands/queues/**",
    ]
}

task clean(dependsOn: subprojects.clean) << {
    delete 'docs/javadoc'
}

def capitalize(s) { s[0].toUpperCase() + s[1..-1].toLowerCase() }<|MERGE_RESOLUTION|>--- conflicted
+++ resolved
@@ -26,11 +26,7 @@
     [compileJava, compileTestJava]*.options*.encoding = 'UTF-8'
 
     group               = "co.paralleluniverse"
-<<<<<<< HEAD
     version             = "0.9.0-SNAPSHOT"
-=======
-    version             = "0.7.6"
->>>>>>> 3f49db8f
     status              = "integration"
     description         = "Fibers, Channels and Actors for the JVM"
     ext.url             = "http://puniverse.github.com/quasar"
@@ -742,7 +738,7 @@
             exclude group: "org.slf4j", module: '*'
         }
 
-            testCompile ('org.gridkit.lab:telecontrol-ssh:0.7.24'){
+        testCompile ('org.gridkit.lab:telecontrol-ssh:0.7.24'){
             exclude group: 'org.ow2.asm', module: '*'
             exclude group: 'org.slf4j', module: '*'
         }
